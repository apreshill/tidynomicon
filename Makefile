# Check that language is set.  Do NOT set 'LANG', as that would override the platform's LANG setting.
ifndef lang
$(warning Please set 'lang' with 'lang=en' or similar.)
lang=en
endif

# Controls
all : commands

# Pick up project-specific setting for STEM.
# (Must come after definition of 'all' to avoid confusion about default target.)
include site.mk

# Overall configuration file.
CONFIG_YML=_config.yml

# Tools.
JEKYLL=jekyll
PANDOC=pandoc
LATEX=pdflatex
BIBTEX=bibtex
PYTHON=python

# Language-dependent settings.
DIR_MD=_${lang}
DIR_RMD=${lang}_rmd
RMD_SRC=$(wildcard ${DIR_RMD}/*.Rmd)
RMD_DST=$(patsubst ${DIR_RMD}/%.Rmd,${DIR_MD}/%.md,${RMD_SRC})
PAGES_MD=$(wildcard ${DIR_MD}/*.md)
BIB_MD=${DIR_MD}/bib.md
TOC_JSON=_data/${lang}_toc.json
DIR_HTML=_site/${lang}
PAGES_HTML=$(patsubst ${DIR_MD}/%.md,${DIR_HTML}/%.html,${PAGES_MD})
DIR_TEX=tex/${lang}
BIB_TEX=${DIR_TEX}/book.bib
ALL_TEX=${DIR_TEX}/all.tex
BOOK_PDF=${DIR_TEX}/${STEM}.pdf

## commands       : show all commands.
commands :
	@grep -h -E '^##' ${MAKEFILE_LIST} | sed -e 's/## //g'

## serve          : run a local server.
serve : ${CONFIG_YML} ${TOC_JSON}
	${JEKYLL} serve -I

## site           : build files but do not run a server.
site : ${CONFIG_YML} ${TOC_JSON}
	${JEKYLL} build

## pdf            : generate PDF from LaTeX source.
pdf : ${BOOK_PDF}

## bib            : regenerate the Markdown bibliography from the BibTeX file.
bib : ${BIB_MD}

## config         : regenerate Jekyll configuration from .config.yml and site.yml
config : ${CONFIG_YML}

## toc            : regenerate the table of contents JSON file.
toc : ${TOC_JSON}

## rmarkdown      : rebuild Markdown source from R Markdown.
rmarkdown : ${RMD_DST}

# ----------------------------------------

# Regenerate PDF once 'all.tex' has been created.
${BOOK_PDF} : ${ALL_TEX} tex/settings.tex ${DIR_TEX}/book.tex ${BIB_TEX}
	cd ${DIR_TEX} \
	&& ${LATEX} --shell-escape -jobname=${STEM} book \
	&& ${BIBTEX} ${STEM} \
	&& ${LATEX} --shell-escape -jobname=${STEM} book \
	&& ${LATEX} --shell-escape -jobname=${STEM} book \
	&& ${LATEX} --shell-escape -jobname=${STEM} book

# Create the unified LaTeX file (separate target to simplify testing).
${ALL_TEX} : ${PAGES_HTML} bin/get_body.py bin/transform.py ${TOC_JSON}
	${PYTHON} bin/get_body.py ${DIR_HTML} \
	| ${PYTHON} bin/transform.py --pre ${lang} _includes \
	| ${PANDOC} --wrap=preserve -f html -t latex -o - \
	| ${PYTHON} bin/transform.py --post ${lang} _includes \
	> ${ALL_TEX}

# Pre-process (for debugging purposes).
test-pre:
	${PYTHON} bin/get_body.py _config.yml ${DIR_HTML} \
	| ${PYTHON} bin/transform.py --pre ${lang} _includes

# Pre-process with Pandoc (for debugging purposes).
test-pandoc:
	${PYTHON} bin/get_body.py _config.yml ${DIR_HTML} \
	| ${PYTHON} bin/transform.py --pre ${lang} _includes \
	| ${PANDOC} --wrap=preserve -f html -t latex -o -

# Build Markdown from R Markdown.
${DIR_MD}/%.md : ${DIR_RMD}/%.Rmd
	@bin/build.R $< $@
<<<<<<< HEAD
	cp ${DIR_RMD}/figures/$$(basename $< .Rmd)/*.* ./figures/$$(basename $< .Rmd) || true
=======
	@cp ${DIR_RMD}/figures/$$(basename $< .Rmd)/*.* ./figures/$$(basename $< .Rmd) || true
>>>>>>> 8ac088d9

# Create all the HTML pages once the Markdown files are up to date.
${PAGES_HTML} : ${PAGES_MD} ${BIB_MD} ${CONFIG_YML} ${TOC_JSON}
	${JEKYLL} build

# Create the Jekyll configuration file.
${CONFIG_YML}: site.yml .config.yml
	cat $^ > $@

# Create the bibliography Markdown file from the BibTeX file.
${BIB_MD} : ${BIB_TEX} bin/bib2md.py
	bin/bib2md.py ${lang} < ${DIR_TEX}/book.bib > ${DIR_MD}/bib.md

# Create the JSON table of contents.
${TOC_JSON} : ${CONFIG_YML} ${PAGES_MD} bin/make_toc.py
	bin/make_toc.py ${lang} > ${TOC_JSON}

# Dependencies with HTML file inclusions.
${DIR_HTML}/%/index.html : $(wildcard _includes/%/*.*)

## ----------------------------------------

## check          : check everything.
check : ${CONFIG_YML} ${BIB_MD} ${TOC_JSON}
	@bin/check.py ${lang} all

## check_anchors  : list all incorrectly-formatted H2 anchors.
check_anchors : ${CONFIG_YML}
	@bin/check.py ${lang} anchors

## check_chars     : look for non-ASCII characters.
check_chars :
	@bin/check.py ${lang} chars

## check_cites    : list all missing or unused bibliography entries.
check_cites : ${CONFIG_YML} ${BIB_MD}
	@bin/check.py ${lang} cites

## check_crossref : find all missing cross-references.
check_crossref : ${CONFIG_YML} ${TOC_JSON}
	@bin/check.py ${lang} crossref

## check_figref   : check all figure cross-references.
check_figref : ${CONFIG_YML} ${TOC_JSON}
	@bin/check.py ${lang} figref

## check_figures  : list all missing or unused figures.
check_figures : ${CONFIG_YML}
	@bin/check.py ${lang} figures

## check_gloss    : check that all glossary entries are defined and used.
check_gloss : ${CONFIG_YML}
	@bin/check.py ${lang} gloss

## check_langs    : check that all fenced code blocks have language types.
check_langs : ${CONFIG_YML}
	@bin/check.py ${lang} langs

## check_links    : check that all external links are defined and used.
check_links : ${CONFIG_YML}
	@bin/check.py ${lang} links

## check_pages    : check the structure of pages.
check_pages : ${CONFIG_YML}
	@bin/check.py ${lang} pages

## check_src      : check source file inclusion references.
check_src : ${CONFIG_YML}
	@bin/check.py ${lang} src

## check_toc      : check consistency of tables of contents.
check_toc : ${CONFIG_YML}
	@bin/check.py ${lang} toc

## fixme          : look for FIXME markers in pages.
#  Output is piped to `cat` to prevent error reports if there are no FIXMEs.
fixme :
	@fgrep -C 1 -n FIXME ${PAGES_MD} | cat

## stats          : report summary statistics of completed chapters.
stats : ${CONFIG_YML}
	@bin/stats.py ${lang}

## ----------------------------------------

## spelling       : compare words against saved list.
spelling :
	@cat ${PAGES_MD} | bin/uncode.py | aspell list | sort | uniq | comm -2 -3 - .words

## undone         : which files have not yet been done?
#  Output is piped to `cat` to prevent error reports if there are no FIXMEs.
undone :
	@grep -l 'undone: true' _en/*.md | cat

## words          : count words
words :
	@for i in _en/*.md; do printf '%5d %s\n' $$(bin/uncode.py $$i | wc -w) $$i; done

## ----------------------------------------

## clean          : clean up junk files.
clean :
	@rm -r -f _site dist
	@find . -name '*~' -delete
	@find . -name __pycache__ -prune -exec rm -r "{}" \;
	@find . -name '_minted-*' -prune -exec rm -r "{}" \;
	@rm -f tex/*/all.tex tex/*/*.{aux,bbl,blg,lof,log,lot,out,toc}
	@find . -name .DS_Store -prune -exec rm -r "{}" \;

## settings       : show macro values.
settings :
	@echo "CONFIG_YML=${CONFIG_YML}"
	@echo "JEKYLL=${JEKYLL}"
	@echo "DIR_MD=${DIR_MD}"
	@echo "RMD_SRC=${RMD_SRC}"
	@echo "RMD_DST=${RMD_DST}"
	@echo "PAGES_MD=${PAGES_MD}"
	@echo "BIB_MD=${BIB_MD}"
	@echo "DIR_HTML=${DIR_HTML}"
	@echo "PAGES_HTML=${PAGES_HTML}"
	@echo "DIR_TEX=${DIR_TEX}"
	@echo "BIB_TEX=${BIB_TEX}"
	@echo "ALL_TEX=${ALL_TEX}"
	@echo "BOOK_PDF=${BOOK_PDF}"<|MERGE_RESOLUTION|>--- conflicted
+++ resolved
@@ -96,11 +96,10 @@
 # Build Markdown from R Markdown.
 ${DIR_MD}/%.md : ${DIR_RMD}/%.Rmd
 	@bin/build.R $< $@
-<<<<<<< HEAD
-	cp ${DIR_RMD}/figures/$$(basename $< .Rmd)/*.* ./figures/$$(basename $< .Rmd) || true
-=======
-	@cp ${DIR_RMD}/figures/$$(basename $< .Rmd)/*.* ./figures/$$(basename $< .Rmd) || true
->>>>>>> 8ac088d9
+	@if [ -d ${DIR_RMD}/figures/$$(basename $< .Rmd) ]; \
+	then \
+	  cp ${DIR_RMD}/figures/$$(basename $< .Rmd)/* ./figures/$$(basename $< .Rmd); \
+	fi
 
 # Create all the HTML pages once the Markdown files are up to date.
 ${PAGES_HTML} : ${PAGES_MD} ${BIB_MD} ${CONFIG_YML} ${TOC_JSON}
