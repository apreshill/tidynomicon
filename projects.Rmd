--- conflicted
+++ resolved
@@ -789,101 +789,6 @@
 at this point we are veering dangerously close to [JavaScript Logic][javascrip-wat],
 so we will accept this behavior and move on.
 
-<<<<<<< HEAD
-## Packaging
-
-Unlike Python,
-with its confusing plethora of packaging tools,
-R has one way to do it.
-Before converting our project into a package,
-we will explore what a package should contain.
-
-### `DESCRIPTION`
-
-The text file `DESCRIPTION` (with no suffix) holds most of the package's metadata,
-including a description of what it,
-who wrote it,
-and what other packages it requires to run.
-
-### NAMESPACE
-
-This file, whose name also has no extension, contains the names of everything exported from the package
-(i.e., everything that is visible to the outside world).
-RStudio does a good job of creating and managing it,
-so we will not discuss it further.
-
-### `.Rbuildignore`
-
-Just as `.gitignore` tells Git what files in a project to ignore,
-`.Rbuildignore` tells RStudio which files it doesn't need to worry about
-when building a package from source.
-
-### The `R` Directory
-
-The R source for the package should all go in this directory.
-
-Explain that packages are bytecode (unlike Python).
-
-This is why we put functions in the `R` directory, not scripts.
-When an R script (or an RMarkdown file) is run in the console or the IDE, its code is executed as you'd expect.
-In an R package, the code is only run when the package is built.
-
-But then how to load other libraries?
-`library(tidyverse)` won't work because that's executed during build,
-so we can't be sure the libraries will be loaded when our package is used.
-The solution is to use `package::function` to refer to things.
-
-And no, you can't use sub-directories...
-
-### The `data` Directory
-
-As you would expect, this is where data goes.
-In order for it to be loadable, it must be saved in `.rda` format.
-Use `write_rds` and `read_rds`
-(and expect to eventually use `write_feather` and `read_feather`).
-
-Use `LazyData: TRUE` in `DESCRIPTION` so that datasets are only loaded on demand.
-
-Put raw data in `inst/extdata` (`inst` is for extra files that you want installed).
-Use `system.file("extdata", "2012.csv", package = "testdat", mustWork = TRUE)` to get the filename after installation.
-
-### The `man` Directory
-
-This is where manual pages go.
-The bad news is, they have to be in a sort-of-LaTeX format.
-The good news is,
-we can embed comments in our source code and use roxygen2 to extract these and format them as `.Rd` files.
-
-### The `tests` Directory
-
-We've already met this:
-it should contain files called `test_group.R`,
-each of which should contain functions called `test_feature`,
-where "group" and "feature" are memorable names for the group of tests in the file
-and the specific aspect of the code that's probably going to fail in an unanticipated way when it matters most.
-
-## Creating a Package
-
-We cannot turn this tutorial into an R package because we're building as a website, not as a package.
-Instead, we will create an R package called `unicefdata`.
-
-- Run wizard
-
-```{r echo=FALSE, fig.cap="RStudio Project Creation Wizard"}
-knitr::include_graphics("../files/rstudio-project-creation-wizard.png")
-```
-
-
-- Then add `README.md`, `LICENSE.md`, `CONDUCT.md`, and `CITATION.md`
-
-If we want our package to require other packages, we can run:
-
-```{r eval=FALSE}
-devtools::use_package("NameOfPackage")
-```
-
-to insert the right lines in `DESCRIPTION`.
-=======
 So what *should* our function return when there aren't any empty rows: `NULL` or `integer(0)`?
 After a bit of thought,
 we decide on the latter,
@@ -1186,6 +1091,5 @@
   )
 }
 ```
->>>>>>> f6cbb0b5
 
 {% include links.md %}